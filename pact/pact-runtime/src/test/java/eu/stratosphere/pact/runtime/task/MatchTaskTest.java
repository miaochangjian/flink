--- conflicted
+++ resolved
@@ -6,11 +6,8 @@
 
 import junit.framework.Assert;
 
-<<<<<<< HEAD
-=======
 import org.apache.commons.logging.Log;
 import org.apache.commons.logging.LogFactory;
->>>>>>> 6053d3ad
 import org.junit.Test;
 
 import eu.stratosphere.pact.common.stub.Collector;
@@ -20,27 +17,16 @@
 import eu.stratosphere.pact.runtime.task.util.TaskConfig.LocalStrategy;
 import eu.stratosphere.pact.runtime.test.util.RegularlyGeneratedInputGenerator;
 import eu.stratosphere.pact.runtime.test.util.TaskTestBase;
-<<<<<<< HEAD
 
 public class MatchTaskTest extends TaskTestBase {
 
+	private static final Log LOG = LogFactory.getLog(MatchTaskTest.class);
+	
 	List<KeyValuePair<PactInteger,PactInteger>> outList = new ArrayList<KeyValuePair<PactInteger,PactInteger>>();
 
 	@Test
 	public void testSort1MatchTask() {
 
-=======
-
-public class MatchTaskTest extends TaskTestBase {
-
-	private static final Log LOG = LogFactory.getLog(MatchTaskTest.class);
-	
-	List<KeyValuePair<PactInteger,PactInteger>> outList = new ArrayList<KeyValuePair<PactInteger,PactInteger>>();
-
-	@Test
-	public void testSort1MatchTask() {
-
->>>>>>> 6053d3ad
 		int keyCnt1 = 20;
 		int valCnt1 = 1;
 		
@@ -64,11 +50,7 @@
 		try {
 			testTask.invoke();
 		} catch (Exception e) {
-<<<<<<< HEAD
-			e.printStackTrace();
-=======
-			LOG.debug(e);
->>>>>>> 6053d3ad
+			LOG.debug(e);
 		}
 		
 		int expCnt = valCnt1*valCnt2*Math.min(keyCnt1, keyCnt2);
@@ -105,9 +87,6 @@
 		try {
 			testTask.invoke();
 		} catch (Exception e) {
-<<<<<<< HEAD
-			e.printStackTrace();
-=======
 			LOG.debug(e);
 		}
 		
@@ -183,24 +162,16 @@
 			testTask.invoke();
 		} catch (Exception e) {
 			LOG.debug(e);
->>>>>>> 6053d3ad
-		}
-		
-		int expCnt = valCnt1*valCnt2*Math.min(keyCnt1, keyCnt2);
-		
-		Assert.assertTrue("Resultset size was "+outList.size()+". Expected was "+expCnt, outList.size() == expCnt);
-		
-		outList.clear();
-		
-	}
-	
-<<<<<<< HEAD
-	@Test
-	public void testSort3MatchTask() {
-
-		int keyCnt1 = 20;
-		int valCnt1 = 1;
-=======
+		}
+		
+		int expCnt = valCnt1*valCnt2*Math.min(keyCnt1, keyCnt2);
+		
+		Assert.assertTrue("Resultset size was "+outList.size()+". Expected was "+expCnt, outList.size() == expCnt);
+		
+		outList.clear();
+		
+	}
+	
 	@Test
 	public void testSort5MatchTask() {
 
@@ -243,167 +214,108 @@
 
 		int keyCnt1 = 20;
 		int valCnt1 = 20;
->>>>>>> 6053d3ad
-		
-		int keyCnt2 = 20;
-		int valCnt2 = 20;
-		
-		super.initEnvironment(5*1024*1024);
-		super.addInput(new RegularlyGeneratedInputGenerator(keyCnt1, valCnt1));
-		super.addInput(new RegularlyGeneratedInputGenerator(keyCnt2, valCnt2));
-		super.addOutput(outList);
-		
-		MatchTask testTask = new MatchTask();
-		super.getTaskConfig().setLocalStrategy(LocalStrategy.SORTMERGE);
-		super.getTaskConfig().setNumSortBuffer(4);
-		super.getTaskConfig().setSortBufferSize(1);
-		super.getTaskConfig().setMergeFactor(4);
-		super.getTaskConfig().setIOBufferSize(1);
-		
-<<<<<<< HEAD
-		super.registerTask(testTask, MockMatchStub.class);
-=======
+		
+		int keyCnt2 = 20;
+		int valCnt2 = 20;
+		
+		super.initEnvironment(5*1024*1024);
+		super.addInput(new RegularlyGeneratedInputGenerator(keyCnt1, valCnt1));
+		super.addInput(new RegularlyGeneratedInputGenerator(keyCnt2, valCnt2));
+		super.addOutput(outList);
+		
+		MatchTask testTask = new MatchTask();
+		super.getTaskConfig().setLocalStrategy(LocalStrategy.SORTMERGE);
+		super.getTaskConfig().setNumSortBuffer(4);
+		super.getTaskConfig().setSortBufferSize(1);
+		super.getTaskConfig().setMergeFactor(4);
+		super.getTaskConfig().setIOBufferSize(1);
+		
 		super.registerTask(testTask, MockFailingMatchStub.class);
 		
 		boolean stubFailed = false;
->>>>>>> 6053d3ad
-		
-		try {
-			testTask.invoke();
-		} catch (Exception e) {
-<<<<<<< HEAD
-			e.printStackTrace();
-		}
-		
-		int expCnt = valCnt1*valCnt2*Math.min(keyCnt1, keyCnt2);
-		
-		Assert.assertTrue("Resultset size was "+outList.size()+". Expected was "+expCnt, outList.size() == expCnt);
-=======
+		
+		try {
+			testTask.invoke();
+		} catch (Exception e) {
 			stubFailed = true;
 		}
 		
 		Assert.assertTrue("Stub exception was not forwarded.", stubFailed);
->>>>>>> 6053d3ad
-		
-		outList.clear();
-		
-	}
-	
-	@Test
-<<<<<<< HEAD
-	public void testSort4MatchTask() {
-=======
+		
+		outList.clear();
+		
+	}
+	
+	@Test
 	public void testHash1MatchTask() {
->>>>>>> 6053d3ad
-
-		int keyCnt1 = 20;
-		int valCnt1 = 20;
-		
-		int keyCnt2 = 20;
-<<<<<<< HEAD
-		int valCnt2 = 1;
-		
-		super.initEnvironment(5*1024*1024);
-=======
+
+		int keyCnt1 = 20;
+		int valCnt1 = 20;
+		
+		int keyCnt2 = 20;
 		int valCnt2 = 20;
 		
 		super.initEnvironment(1*1024*1024);
->>>>>>> 6053d3ad
-		super.addInput(new RegularlyGeneratedInputGenerator(keyCnt1, valCnt1));
-		super.addInput(new RegularlyGeneratedInputGenerator(keyCnt2, valCnt2));
-		super.addOutput(outList);
-		
-		MatchTask testTask = new MatchTask();
-<<<<<<< HEAD
-		super.getTaskConfig().setLocalStrategy(LocalStrategy.SORTMERGE);
-		super.getTaskConfig().setNumSortBuffer(4);
-		super.getTaskConfig().setSortBufferSize(1);
-		super.getTaskConfig().setMergeFactor(4);
-=======
+		super.addInput(new RegularlyGeneratedInputGenerator(keyCnt1, valCnt1));
+		super.addInput(new RegularlyGeneratedInputGenerator(keyCnt2, valCnt2));
+		super.addOutput(outList);
+		
+		MatchTask testTask = new MatchTask();
 		super.getTaskConfig().setLocalStrategy(LocalStrategy.HYBRIDHASH_FIRST);
->>>>>>> 6053d3ad
-		super.getTaskConfig().setIOBufferSize(1);
-		
-		super.registerTask(testTask, MockMatchStub.class);
-		
-		try {
-			testTask.invoke();
-		} catch (Exception e) {
-<<<<<<< HEAD
-			e.printStackTrace();
-=======
-			LOG.debug(e);
->>>>>>> 6053d3ad
-		}
-		
-		int expCnt = valCnt1*valCnt2*Math.min(keyCnt1, keyCnt2);
-		
-		Assert.assertTrue("Resultset size was "+outList.size()+". Expected was "+expCnt, outList.size() == expCnt);
-		
-		outList.clear();
-		
-	}
-	
-	@Test
-<<<<<<< HEAD
-	public void testSort5MatchTask() {
-=======
+		super.getTaskConfig().setIOBufferSize(1);
+		
+		super.registerTask(testTask, MockMatchStub.class);
+		
+		try {
+			testTask.invoke();
+		} catch (Exception e) {
+			LOG.debug(e);
+		}
+		
+		int expCnt = valCnt1*valCnt2*Math.min(keyCnt1, keyCnt2);
+		
+		Assert.assertTrue("Resultset size was "+outList.size()+". Expected was "+expCnt, outList.size() == expCnt);
+		
+		outList.clear();
+		
+	}
+	
+	@Test
 	public void testHash2MatchTask() {
->>>>>>> 6053d3ad
-
-		int keyCnt1 = 20;
-		int valCnt1 = 20;
-		
-		int keyCnt2 = 20;
-		int valCnt2 = 20;
-		
-<<<<<<< HEAD
-		super.initEnvironment(5*1024*1024);
-=======
+
+		int keyCnt1 = 20;
+		int valCnt1 = 20;
+		
+		int keyCnt2 = 20;
+		int valCnt2 = 20;
+		
 		super.initEnvironment(1*1024*1024);
->>>>>>> 6053d3ad
-		super.addInput(new RegularlyGeneratedInputGenerator(keyCnt1, valCnt1));
-		super.addInput(new RegularlyGeneratedInputGenerator(keyCnt2, valCnt2));
-		super.addOutput(outList);
-		
-		MatchTask testTask = new MatchTask();
-<<<<<<< HEAD
-		super.getTaskConfig().setLocalStrategy(LocalStrategy.SORTMERGE);
-		super.getTaskConfig().setNumSortBuffer(4);
-		super.getTaskConfig().setSortBufferSize(1);
-		super.getTaskConfig().setMergeFactor(4);
-=======
+		super.addInput(new RegularlyGeneratedInputGenerator(keyCnt1, valCnt1));
+		super.addInput(new RegularlyGeneratedInputGenerator(keyCnt2, valCnt2));
+		super.addOutput(outList);
+		
+		MatchTask testTask = new MatchTask();
 		super.getTaskConfig().setLocalStrategy(LocalStrategy.HYBRIDHASH_SECOND);
->>>>>>> 6053d3ad
-		super.getTaskConfig().setIOBufferSize(1);
-		
-		super.registerTask(testTask, MockMatchStub.class);
-		
-		try {
-			testTask.invoke();
-		} catch (Exception e) {
-<<<<<<< HEAD
-			e.printStackTrace();
-=======
-			LOG.debug(e);
->>>>>>> 6053d3ad
-		}
-		
-		int expCnt = valCnt1*valCnt2*Math.min(keyCnt1, keyCnt2);
-		
-		Assert.assertTrue("Resultset size was "+outList.size()+". Expected was "+expCnt, outList.size() == expCnt);
-		
-		outList.clear();
-		
-	}
-	
-	
-	@Test
-<<<<<<< HEAD
-	public void testHash1MatchTask() {
-=======
+		super.getTaskConfig().setIOBufferSize(1);
+		
+		super.registerTask(testTask, MockMatchStub.class);
+		
+		try {
+			testTask.invoke();
+		} catch (Exception e) {
+			LOG.debug(e);
+		}
+		
+		int expCnt = valCnt1*valCnt2*Math.min(keyCnt1, keyCnt2);
+		
+		Assert.assertTrue("Resultset size was "+outList.size()+". Expected was "+expCnt, outList.size() == expCnt);
+		
+		outList.clear();
+		
+	}
+	
+	@Test
 	public void testFailingHashMatchTask() {
->>>>>>> 6053d3ad
 
 		int keyCnt1 = 20;
 		int valCnt1 = 20;
@@ -420,70 +332,22 @@
 		super.getTaskConfig().setLocalStrategy(LocalStrategy.HYBRIDHASH_FIRST);
 		super.getTaskConfig().setIOBufferSize(1);
 		
-<<<<<<< HEAD
-		super.registerTask(testTask, MockMatchStub.class);
-=======
 		super.registerTask(testTask, MockFailingMatchStub.class);
 		
 		boolean stubFailed = false;
->>>>>>> 6053d3ad
-		
-		try {
-			testTask.invoke();
-		} catch (Exception e) {
-<<<<<<< HEAD
-			e.printStackTrace();
-		}
-		
-		int expCnt = valCnt1*valCnt2*Math.min(keyCnt1, keyCnt2);
-		
-		Assert.assertTrue("Resultset size was "+outList.size()+". Expected was "+expCnt, outList.size() == expCnt);
-=======
+		
+		try {
+			testTask.invoke();
+		} catch (Exception e) {
 			stubFailed = true;
 		}
 		
 		Assert.assertTrue("Stub exception was not forwarded.", stubFailed);
->>>>>>> 6053d3ad
-		
-		outList.clear();
-		
-	}
-	
-<<<<<<< HEAD
-	@Test
-	public void testHash2MatchTask() {
-
-		int keyCnt1 = 20;
-		int valCnt1 = 20;
-		
-		int keyCnt2 = 20;
-		int valCnt2 = 20;
-		
-		super.initEnvironment(1*1024*1024);
-		super.addInput(new RegularlyGeneratedInputGenerator(keyCnt1, valCnt1));
-		super.addInput(new RegularlyGeneratedInputGenerator(keyCnt2, valCnt2));
-		super.addOutput(outList);
-		
-		MatchTask testTask = new MatchTask();
-		super.getTaskConfig().setLocalStrategy(LocalStrategy.HYBRIDHASH_SECOND);
-		super.getTaskConfig().setIOBufferSize(1);
-		
-		super.registerTask(testTask, MockMatchStub.class);
-		
-		try {
-			testTask.invoke();
-		} catch (Exception e) {
-			e.printStackTrace();
-		}
-		
-		int expCnt = valCnt1*valCnt2*Math.min(keyCnt1, keyCnt2);
-		
-		Assert.assertTrue("Resultset size was "+outList.size()+". Expected was "+expCnt, outList.size() == expCnt);
-		
-		outList.clear();
-		
-	}
-=======
+		
+		outList.clear();
+		
+	}
+	
 	public static class MockMatchStub extends MatchStub<PactInteger, PactInteger, PactInteger, PactInteger, PactInteger> {
 
 		HashSet<Integer> hashSet = new HashSet<Integer>(1000);
@@ -524,28 +388,6 @@
 		
 	}
 	
->>>>>>> 6053d3ad
-	
-	public static class MockMatchStub extends MatchStub<PactInteger, PactInteger, PactInteger, PactInteger, PactInteger> {
-
-		HashSet<Integer> hashSet = new HashSet<Integer>(1000);
-		
-		@Override
-		public void match(PactInteger key, PactInteger value1, PactInteger value2,
-				Collector<PactInteger, PactInteger> out) {
-			
-			Assert.assertTrue("Key was given multiple times into user code",!hashSet.contains(System.identityHashCode(key)));
-			Assert.assertTrue("Value was given multiple times into user code",!hashSet.contains(System.identityHashCode(value1)));
-			Assert.assertTrue("Value was given multiple times into user code",!hashSet.contains(System.identityHashCode(value2)));
-			
-			hashSet.add(System.identityHashCode(key));
-			hashSet.add(System.identityHashCode(value1));
-			hashSet.add(System.identityHashCode(value2));
-			
-			out.collect(key, value1);
-			
-		}
-		
-	}
+	
 	
 }