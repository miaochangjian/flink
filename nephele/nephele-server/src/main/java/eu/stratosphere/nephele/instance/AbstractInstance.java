/***********************************************************************************************************************
 *
 * Copyright (C) 2010 by the Stratosphere project (http://stratosphere.eu)
 *
 * Licensed under the Apache License, Version 2.0 (the "License"); you may not use this file except in compliance with
 * the License. You may obtain a copy of the License at
 *
 *     http://www.apache.org/licenses/LICENSE-2.0
 *
 * Unless required by applicable law or agreed to in writing, software distributed under the License is distributed on
 * an "AS IS" BASIS, WITHOUT WARRANTIES OR CONDITIONS OF ANY KIND, either express or implied. See the License for the
 * specific language governing permissions and limitations under the License.
 *
 **********************************************************************************************************************/

package eu.stratosphere.nephele.instance;

import java.io.IOException;
import java.net.InetSocketAddress;
import java.util.List;
import java.util.Set;

import eu.stratosphere.nephele.checkpointing.CheckpointDecision;
import eu.stratosphere.nephele.checkpointing.CheckpointReplayResult;
import eu.stratosphere.nephele.configuration.Configuration;
import eu.stratosphere.nephele.execution.Environment;
import eu.stratosphere.nephele.execution.RuntimeEnvironment;
import eu.stratosphere.nephele.execution.librarycache.LibraryCacheManager;
import eu.stratosphere.nephele.execution.librarycache.LibraryCacheProfileRequest;
import eu.stratosphere.nephele.execution.librarycache.LibraryCacheProfileResponse;
import eu.stratosphere.nephele.execution.librarycache.LibraryCacheUpdate;
import eu.stratosphere.nephele.executiongraph.ExecutionVertexID;
import eu.stratosphere.nephele.io.IOReadableWritable;
import eu.stratosphere.nephele.io.channels.ChannelID;
import eu.stratosphere.nephele.ipc.RPC;
import eu.stratosphere.nephele.jobgraph.JobID;
import eu.stratosphere.nephele.net.NetUtils;
import eu.stratosphere.nephele.plugins.PluginID;
import eu.stratosphere.nephele.protocols.PluginCommunicationProtocol;
import eu.stratosphere.nephele.protocols.TaskOperationProtocol;
import eu.stratosphere.nephele.taskmanager.TaskCancelResult;
import eu.stratosphere.nephele.taskmanager.TaskKillResult;
import eu.stratosphere.nephele.taskmanager.TaskSubmissionResult;
import eu.stratosphere.nephele.taskmanager.TaskSubmissionWrapper;
import eu.stratosphere.nephele.topology.NetworkNode;
import eu.stratosphere.nephele.topology.NetworkTopology;

/**
 * An abstract instance represents a resource a {@link eu.stratosphere.nephele.taskmanager.TaskManager} runs on.
 * 
 * @author warneke
 */
public abstract class AbstractInstance extends NetworkNode {

	/**
	 * The type of the instance.
	 */
	private final InstanceType instanceType;

	/**
	 * The connection info identifying the instance.
	 */
	private final InstanceConnectionInfo instanceConnectionInfo;

	/**
	 * The hardware description as reported by the instance itself.
	 */
	private final HardwareDescription hardwareDescription;

	/**
	 * Stores the RPC stub object for the instance's task manager.
	 */
	private TaskOperationProtocol taskManager = null;

	/**
	 * Stores the RPC stub object for the instance's task manager plugin component.
	 */
	private PluginCommunicationProtocol taskManagerPluginComponent = null;

	/**
	 * Constructs an abstract instance object.
	 * 
	 * @param instanceType
	 *        the type of the instance
	 * @param instanceConnectionInfo
	 *        the connection info identifying the instance
	 * @param parentNode
	 *        the parent node in the network topology
	 * @param networkTopology
	 *        the network topology this node is a part of
	 * @param hardwareDescription
	 *        the hardware description provided by the instance itself
	 */
	public AbstractInstance(final InstanceType instanceType, final InstanceConnectionInfo instanceConnectionInfo,
			final NetworkNode parentNode, final NetworkTopology networkTopology,
			final HardwareDescription hardwareDescription) {
		super((instanceConnectionInfo == null) ? null : instanceConnectionInfo.toString(), parentNode, networkTopology);
		this.instanceType = instanceType;
		this.instanceConnectionInfo = instanceConnectionInfo;
		this.hardwareDescription = hardwareDescription;
	}

	/**
	 * Creates or returns the RPC stub object for the instance's task manager.
	 * 
	 * @return the RPC stub object for the instance's task manager
	 * @throws IOException
	 *         thrown if the RPC stub object for the task manager cannot be created
	 */
	protected TaskOperationProtocol getTaskManager() throws IOException {

		if (this.taskManager == null) {

			this.taskManager = (TaskOperationProtocol) RPC.getProxy(TaskOperationProtocol.class, new InetSocketAddress(
				getInstanceConnectionInfo().getAddress(), getInstanceConnectionInfo().getIPCPort()), NetUtils
				.getSocketFactory());
		}

		return this.taskManager;
	}

	/**
	 * Creates or returns the RPC stub object for the instance's task manager plugin component.
	 * 
	 * @return the RPC stub object for the instance's task manager plugin component
	 * @throws IOException
	 *         thrown if the RPC stub object for the task manager plugin component cannot be created
	 */
	protected PluginCommunicationProtocol getTaskManagerPluginComponent() throws IOException {

		if (this.taskManagerPluginComponent == null) {

			this.taskManagerPluginComponent = (PluginCommunicationProtocol) RPC.getProxy(
				PluginCommunicationProtocol.class, new InetSocketAddress(
					getInstanceConnectionInfo().getAddress(), getInstanceConnectionInfo().getIPCPort()), NetUtils
					.getSocketFactory());
		}

		return this.taskManagerPluginComponent;
	}

	/**
	 * Returns the type of the instance.
	 * 
	 * @return the type of the instance
	 */
	public final InstanceType getType() {
		return this.instanceType;
	}

	/**
	 * Returns the instance's connection information object.
	 * 
	 * @return the instance's connection information object
	 */
	public final InstanceConnectionInfo getInstanceConnectionInfo() {
		return this.instanceConnectionInfo;
	}

	/**
	 * Returns the instance's hardware description as reported by the instance itself.
	 * 
	 * @return the instance's hardware description
	 */
	public HardwareDescription getHardwareDescription() {
		return this.hardwareDescription;
	}

	/**
	 * Checks if all the libraries required to run the job with the given
	 * job ID are available on this instance. Any libary that is missing
	 * is transferred to the instance as a result of this call.
	 * 
	 * @param jobID
	 *        the ID of the job whose libraries are to be checked for
	 * @throws IOException
	 *         thrown if an error occurs while checking for the libraries
	 */
	public synchronized void checkLibraryAvailability(final JobID jobID) throws IOException {

		// Now distribute the required libraries for the job
		String[] requiredLibraries = LibraryCacheManager.getRequiredJarFiles(jobID);

		if (requiredLibraries == null)
			throw new IOException("No entry of required libraries for job " + jobID);

		LibraryCacheProfileRequest request = new LibraryCacheProfileRequest();
		request.setRequiredLibraries(requiredLibraries);

		// Send the request
		LibraryCacheProfileResponse response = null;
		response = getTaskManager().getLibraryCacheProfile(request);

		// Check response and transfer libaries if necesarry
		for (int k = 0; k < requiredLibraries.length; k++) {
			if (!response.isCached(k)) {
				LibraryCacheUpdate update = new LibraryCacheUpdate(requiredLibraries[k]);
				getTaskManager().updateLibraryCache(update);
			}
		}
	}

	/**
	 * Submits the task represented by the given {@link Environment} object to the instance's
	 * {@link eu.stratosphere.nephele.taskmanager.TaskManager}.
	 * 
	 * @param id
	 *        the ID of the vertex to be submitted
	 * @param jobConfiguration
	 *        the configuration of the overall job
	 * @param environment
	 *        the environment encapsulating the task
	 * @param activeOutputChannels
	 *        the set of initially active output channels
	 * @return the result of the submission attempt
	 * @throws IOException
	 *         thrown if an error occurs while transmitting the task
	 */
	public synchronized TaskSubmissionResult submitTask(final ExecutionVertexID id,
			final Configuration jobConfiguration, final RuntimeEnvironment environment,
			final Set<ChannelID> activeOutputChannels) throws IOException {

		return getTaskManager().submitTask(id, jobConfiguration, environment, activeOutputChannels);
	}

	/**
	 * Submits a list of tasks to the instance's {@link eu.stratosphere.nephele.taskmanager.TaskManager}.
	 * 
	 * @param tasks
	 *        the list of tasks to be submitted
	 * @return the result of the submission attempt
	 * @throws IOException
	 *         thrown if an error occurs while transmitting the task
	 */
	public synchronized List<TaskSubmissionResult> submitTasks(final List<TaskSubmissionWrapper> tasks)
			throws IOException {

		return getTaskManager().submitTasks(tasks);
	}

	public synchronized List<CheckpointReplayResult> replayCheckpoints(final List<ExecutionVertexID> vertexIDs)
			throws IOException {

		return getTaskManager().replayCheckpoints(vertexIDs);
	}

	public synchronized void propagateCheckpointDecisions(final List<CheckpointDecision> checkpointDecisions)
			throws IOException {

		getTaskManager().propagateCheckpointDecisions(checkpointDecisions);
	}

	/**
	 * Cancels the task identified by the given ID at the instance's
	 * {@link eu.stratosphere.nephele.taskmanager.TaskManager}.
	 * 
	 * @param id
	 *        the ID identifying the task to be canceled
	 * @throws IOException
	 *         thrown if an error occurs while transmitting the request or receiving the response
	 * @return the result of the cancel attempt
	 */
	public synchronized TaskCancelResult cancelTask(final ExecutionVertexID id) throws IOException {

		return getTaskManager().cancelTask(id);
	}

	/**
	 * Kills the task identified by the given ID at the instance's
	 * {@link eu.stratosphere.nephele.taskmanager.TaskManager}.
	 * 
	 * @param id
	 *        the ID identifying the task to be killed
	 * @throws IOException
	 *         thrown if an error occurs while transmitting the request or receiving the response
	 * @return the result of the kill attempt
	 */
	public synchronized TaskKillResult killTask(final ExecutionVertexID id) throws IOException {

		return getTaskManager().killTask(id);
	}

	/**
	 * Removes the checkpoints identified by the given list of vertex IDs at the instance's
	 * {@link eu.stratosphere.nephele.taskmanager.TaskManager}.
	 * 
	 * @param listOfVertexIDs
	 *        the list of vertex IDs which identify the checkpoints to be removed
	 * @throws IOException
	 *         thrown if an error occurs while transmitting the request
	 */
	public synchronized void removeCheckpoints(final List<ExecutionVertexID> listOfVertexIDs) throws IOException {

		getTaskManager().removeCheckpoints(listOfVertexIDs);
	}

	/**
	 * {@inheritDoc}
	 */
	@Override
	public boolean equals(final Object obj) {

		// Fall back since dummy instances do not have a instanceConnectionInfo
		if (this.instanceConnectionInfo == null) {
			return super.equals(obj);
		}

		if (!(obj instanceof AbstractInstance)) {
			return false;
		}

		final AbstractInstance abstractInstance = (AbstractInstance) obj;

		return this.instanceConnectionInfo.equals(abstractInstance.getInstanceConnectionInfo());
	}

	/**
	 * {@inheritDoc}
	 */
	@Override
	public int hashCode() {

		// Fall back since dummy instances do not have a instanceConnectionInfo
		if (this.instanceConnectionInfo == null) {
			return super.hashCode();
		}

		return this.instanceConnectionInfo.hashCode();
	}

	/**
	 * Triggers the remote task manager to print out the current utilization of its read and write buffers to its logs.
	 * 
	 * @throws IOException
	 *         thrown if an error occurs while transmitting the request
	 */
	public synchronized void logBufferUtilization() throws IOException {

		getTaskManager().logBufferUtilization();
	}

	/**
	 * Kills the task manager running on this instance. This method is mainly intended to test and debug Nephele's fault
	 * tolerance mechanisms.
	 * 
	 * @throws IOException
	 *         thrown if an error occurs while transmitting the request
	 */
	public synchronized void killTaskManager() throws IOException {

		getTaskManager().killTaskManager();
	}

	/**
<<<<<<< HEAD
	 * Invalidates the entries identified by the given channel IDs from the remote task manager's receiver lookup cache.
	 * 
	 * @param channelIDs
	 *        the channel IDs identifying the cache entries to invalidate
	 * @throws IOException
	 *         thrown if an error occurs during this remote procedure call
	 */
	public synchronized void invalidateLookupCacheEntries(final Set<ChannelID> channelIDs) throws IOException {

		getTaskManager().invalidateLookupCacheEntries(channelIDs);
=======
	 * Connects to the plugin component of this instance's task manager and sends data to the plugin with the given ID.
	 * 
	 * @param pluginID
	 *        the ID of the plugin to send data to
	 * @param data
	 *        the data to send
	 * @throws IOException
	 *         thrown if an error occurs while sending the data from the plugin
	 */
	public synchronized void sendData(final PluginID pluginID, final IOReadableWritable data) throws IOException {

		getTaskManagerPluginComponent().sendData(pluginID, data);
	}

	/**
	 * Connects to the plugin component of this instance's task manager and requests data from the plugin with the given
	 * ID.
	 * 
	 * @param pluginID
	 *        the ID of the plugin to request data from
	 * @param data
	 *        data to specify the request
	 * @return the requested data, possibly <code>null</code>
	 * @throws IOException
	 *         thrown if an error occurs while requesting the data from the plugin
	 */
	public synchronized IOReadableWritable requestData(PluginID pluginID, IOReadableWritable data) throws IOException {

		return getTaskManagerPluginComponent().requestData(pluginID, data);
>>>>>>> ebb085bd
	}
}<|MERGE_RESOLUTION|>--- conflicted
+++ resolved
@@ -351,19 +351,7 @@
 		getTaskManager().killTaskManager();
 	}
 
-	/**
-<<<<<<< HEAD
-	 * Invalidates the entries identified by the given channel IDs from the remote task manager's receiver lookup cache.
-	 * 
-	 * @param channelIDs
-	 *        the channel IDs identifying the cache entries to invalidate
-	 * @throws IOException
-	 *         thrown if an error occurs during this remote procedure call
-	 */
-	public synchronized void invalidateLookupCacheEntries(final Set<ChannelID> channelIDs) throws IOException {
-
-		getTaskManager().invalidateLookupCacheEntries(channelIDs);
-=======
+/**
 	 * Connects to the plugin component of this instance's task manager and sends data to the plugin with the given ID.
 	 * 
 	 * @param pluginID
@@ -393,6 +381,18 @@
 	public synchronized IOReadableWritable requestData(PluginID pluginID, IOReadableWritable data) throws IOException {
 
 		return getTaskManagerPluginComponent().requestData(pluginID, data);
->>>>>>> ebb085bd
+	}
+
+	/**
+	 * Invalidates the entries identified by the given channel IDs from the remote task manager's receiver lookup cache.
+	 * 
+	 * @param channelIDs
+	 *        the channel IDs identifying the cache entries to invalidate
+	 * @throws IOException
+	 *         thrown if an error occurs during this remote procedure call
+	 */
+	public synchronized void invalidateLookupCacheEntries(final Set<ChannelID> channelIDs) throws IOException {
+
+		getTaskManager().invalidateLookupCacheEntries(channelIDs);
 	}
 }